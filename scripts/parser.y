%{	
#include"parser.h"
using namespace ast;
using namespace pascal_symbol;
using namespace pascal_type;
using std::string;
extern "C"			
{					
    void yyerror(const char *s);
    extern int yylex(void);
    extern int line_count;
<<<<<<< HEAD
=======
    extern bool new_line_flag;
    extern int yyleng;
>>>>>>> cb5a8fbc
}
extern std::string cur_line_info;
extern std::string last_line_info;
//AST real_ast;
//symbol_table::SymbolTable *real_symbol_table = new symbol_table::SymbolTable();
std::stack<symbol_table::TableSet*> table_set_queue;
symbol_table::TableSet* top_table_set = new symbol_table::TableSet("main",nullptr);
pstdlib::PStdLibs *pstdlibs = new pstdlib::PStdLibs();
//table_set_queue.push(top_table_set);
int error_flag=0;
char location_pointer[256];
void location_pointer_refresh();

void yyerror(ast::AST* real_ast,const char *msg);
void yyerror_var(ast::AST* real_ast,int line);
void yynote(std::string msg,int line);
%}

%union
{
    Token token_info;
    IdListAttr id_list_node_info;
    ValueAttr value_node_info;
    TypeAttr type_node_info;
    StandardTypeAttr standared_type_node_info;
    PeriodsAttr periods_node_info;
    PeriodAttr period_node_info;
    RecordAttr record_node_info;
    FormalParameterAttr formal_parameter_node_info;
    ParameterListsAttr parameter_lists_node_info;
    ParameterListAttr parameter_list_node_info;
    VarParameterAttr var_parameter_node_info;
    ValueParameterAttr value_parameter_node_info;

    VariableDeclarationAttr variable_declaration_node_info;
    VariableAttr variable_node_info;
    ExpressionAttr expression_node_info;
    SimpleExpressionAttr simple_expression_node_info;
    TermAttr term_node_info;
    FactorAttr factor_node_info;
    UnsignedConstantVarAttr unsigned_constant_var_node_info;
    IDVarpartsAttr id_varparts_node_info;
    IDVarpartAttr id_varpart_node_info;
    ExpressionListAttr expression_list_node_info;
    CaseBodyAttr case_body_node_info;
    BranchListAttr branch_list_node_info;
    BranchAttr branch_node_info;
    ConstListAttr const_list_node_info;

    ast::ProgramNode* program_node;
    ast::ProgramHeadNode* program_head_node;
    ast::ProgramBodyNode* program_body_node;
    ast::ConstDeclarationsNode* const_declarations_node;
    ast::ConstDeclarationNode* const_declaration_node;
    ast::TypeDeclarationsNode* type_declarations_node;
    ast::TypeDeclarationNode* type_declaration_node;
    ast::BasicTypeNode* basic_type_node;
    ast::VariableDeclarationsNode* variable_declarations_node;
    ast::SubprogramDeclarationsNode* subprogram_declarations_node;
    ast::SubprogramDeclarationNode* subprogram_declaration_node;
    ast::SubprogramHeadNode* subprogram_head_node;
    ast::SubprogramBodyNode* subprogram_body_node;
    ast::CompoundStatementNode* compound_statement_node;
    ast::StatementListNode* statement_list_node;
    ast::StatementNode* statement_node;
    ast::ElseNode* else_node;
    ast::UpdownNode* updown_node;
    ast::ProcedureCallNode* procedure_call_node;

}
%parse-param {ast::AST *real_ast}
%start program
%token PROGRAM FUNCTION PROCEDURE TO DOWNTO SUBCATALOG
%token ARRAY TYPE CONST RECORD
%token IF THEN ELSE CASE OF WHILE DO FOR REPEAT UNTIL BEGIN_ END
%token ADDOP NOT PLUS UMINUS ASSIGNOP TRUE FALSE CONSTASSIGNOP READ WRITE WRITELN
%token<token_info> ID CHAR INT_NUM REAL_NUM BASIC_TYPE RELOP MULOP STRING_ VAR
%type<id_list_node_info> id_list
%type<value_node_info> const_variable num
%type<periods_node_info> periods
%type<period_node_info> period
%type<type_node_info> type
%type<record_node_info> record_body
%type<variable_declaration_node_info> var_declaration
%type<standared_type_node_info> standrad_type
%type<formal_parameter_node_info> formal_parameter
%type<parameter_lists_node_info> parameter_lists
%type<parameter_list_node_info> parameter_list
%type<var_parameter_node_info> var_parameter
%type<value_parameter_node_info> value_parameter
%type<variable_node_info> variable
%type<variable_list_node_info> variable_list
%type<expression_node_info> expression
%type<simple_expression_node_info> simple_expression
%type<str_expression_node_info> str_expression
%type<term_node_info> term
%type<factor_node_info> factor
%type<unsigned_constant_var_node_info> unsigned_const_variable
%type<id_varparts_node_info> id_varparts
%type<id_varpart_node_info> id_varpart
%type<expression_list_node_info> expression_list
%type<case_body_node_info> case_body
%type<branch_list_node_info> branch_list
%type<branch_node_info> branch
%type<const_list_node_info> const_list

%type<program_head_node> program_head
%type<program_body_node> program_body
%type<const_declarations_node> const_declarations
%type<const_declaration_node> const_declaration
%type<variable_declarations_node> var_declarations
%type<type_declarations_node> type_declarations
%type<type_declaration_node> type_declaration
%type<subprogram_declarations_node> subprogram_declarations
%type<subprogram_declaration_node> subprogram_declaration
%type<subprogram_head_node> subprogram_head
%type<subprogram_body_node> subprogram_body
%type<compound_statement_node> compound_statement
%type<statement_list_node> statement_list
%type<statement_node> statement
%type<else_node> else_part
%type<updown_node> updown
%type<procedure_call_node> call_procedure_statement

%%

program : 
    program_head program_body '.'
    {   
        if(!error_flag){
            ProgramNode* node = new ProgramNode();
            node->append_child($1);
            node->append_child($2);
            real_ast->set_root(node);
        } else {
            real_ast->set_root(nullptr); 
        }
    };
program_head :
    PROGRAM ID ';' {
        if(error_flag)
            break;
        $$ = new ProgramHeadNode();
        LeafNode* leaf_node = new LeafNode($2.value);
        $$->append_child(leaf_node);
        table_set_queue.push(top_table_set);
        pstdlibs->Preset(table_set_queue.top()->symbols());  
        
    }
program_body :
    const_declarations type_declarations var_declarations 
    subprogram_declarations compound_statement {
        if(error_flag)
            break;
        $$ = new ProgramBodyNode();
        $$->append_child($1);
        $$->append_child($2);
        $$->append_child($3);
        $$->append_child($4);
        $$->append_child($5);
    };
id_list :
    id_list ',' ID { 
        $1.list_ref->push_back(std::make_pair($3.value.get<string>(),$3.line_num));
        $$.list_ref = $1.list_ref;
        $$.id_list_node = new IdListNode(IdListNode::GrammarType::MULTIPLE_ID);
        if(error_flag)
            break;
        LeafNode* leaf_node = new LeafNode($3.value);
        $$.id_list_node->append_child($1.id_list_node);
        $$.id_list_node->append_child(leaf_node);
    } | ID {
        $$.list_ref = new std::vector<std::pair<std::string,int>>();
        $$.list_ref->push_back(std::make_pair($1.value.get<string>(),$1.line_num));
        if(error_flag)
            break;
        $$.id_list_node = new IdListNode(IdListNode::GrammarType::SINGLE_ID);
        LeafNode* leaf_node = new LeafNode($1.value);
        $$.id_list_node->append_child(leaf_node);
    };
const_declarations :{
        if(error_flag)
            break;
        $$ = new ConstDeclarationsNode();
    }
    | CONST const_declaration ';'
    {   
        if(error_flag)
            break;
        // const_declarations -> const const_declaration
        $$ = new ConstDeclarationsNode(); 
        $$->append_child($2);
    };
const_declaration :
    const_declaration ';' ID '=' const_variable
    {
        pascal_symbol::ConstSymbol *symbol = new ConstSymbol($3.value.get<string>(),$5.value,$3.line_num);

        if(!table_set_queue.top()->Insert<ConstSymbol>($3.value.get<string>(),symbol)){
            yyerror(real_ast,"The identifier has been declared.\n");
        } 
        else{
            if(error_flag)
                break;
            $$ = new ConstDeclarationNode(ConstDeclarationNode::GrammarType::DECLARATION);
            $$->append_child($1);
            LeafNode* leaf_node = new LeafNode($3.value);
            $$->append_child(leaf_node);
            $$->append_child($5.const_variable_node);
            // const_declaration -> const_declaration ; id = const_variable.
        }
        
    }
    | ID '=' const_variable
    {   
        
        // const_declaration -> id = const_variable.
        //TODO 插入符号表
        pascal_symbol::ConstSymbol *symbol = new ConstSymbol($1.value.get<string>(),$3.value,$1.line_num);

        if(!table_set_queue.top()->Insert<ConstSymbol>($1.value.get<string>(),symbol)){
            yyerror(real_ast,"The identifier has been declared.");
        } 
        else {
            if(error_flag)
                break;
            $$ = new ConstDeclarationNode(ConstDeclarationNode::GrammarType::VALUE);
            LeafNode* leaf_node = new LeafNode($1.value);
            $$->append_child(leaf_node);
            $$->append_child($3.const_variable_node);
        }
    };
const_variable :
    PLUS ID
    {   
        // const_variable -> + id.
        ConstSymbol *symbol = table_set_queue.top()->SearchEntry<ConstSymbol>($2.value.get<string>());
        $$.type_ptr = nullptr;
        if(!symbol){
            yyerror(real_ast,"The identifier has not been declared.");
        }else {
            $$.value = symbol->value();
            $$.type_ptr = symbol->type();
            if(error_flag)
                break;
            $$.const_variable_node = new LeafNode(ConstValue("+" + $2.value.get<string>()));
            
        }
    }
    | UMINUS ID
    {
        // const_variable -> - id. todo -
        ConstSymbol *symbol = table_set_queue.top()->SearchEntry<ConstSymbol>($2.value.get<string>());
        $$.type_ptr = nullptr;
        if(!symbol){
            yyerror(real_ast,"The identifier has not been declared.");
        }else {
            $$.type_ptr = symbol->type();
            $$.value = symbol->value();
            //$$.const_value = -(symbol->value());
            if(error_flag)
                break;
            $$.const_variable_node = new LeafNode(ConstValue("-" + $2.value.get<string>()));
        }
    }
    | ID
    {
        // const_variable -> id.
        ConstSymbol *symbol = table_set_queue.top()->SearchEntry<ConstSymbol>($1.value.get<string>());
        $$.type_ptr = nullptr;
        if(!symbol){
            yyerror(real_ast,"The identifier has not been declared.");
        }else {
            $$.type_ptr = symbol->type();
            $$.value = symbol->value();
        }
        if(error_flag)
            break;
        $$.const_variable_node = new LeafNode($1.value);
    }
    |UMINUS num
    {  
        //TODO
        // const_variable -> - num.
        $$.type_ptr = $2.type_ptr;
        $$.value = $$.value * ConstValue(-1, $2.type_ptr==pascal_type::TYPE_REAL);
        if(error_flag)
            break; 
        $$.const_variable_node = new LeafNode($2.value * ConstValue(-1, $2.type_ptr==pascal_type::TYPE_REAL));
    }
    | num
    {   
        // const_variable -> num.
        $$.type_ptr = $1.type_ptr;
        $$.value = $1.value;
        if(error_flag)
            break; 
        $$.const_variable_node = new LeafNode($1.value);
    }
    |PLUS num
    {  
        // const_variable -> +num.
        $$.type_ptr = $2.type_ptr;
        $$.value = $2.value;
        if(error_flag)
            break; 
        $$.const_variable_node = new LeafNode($2.value);
        // $$.const_variable_node = new ConstVariableNode();
        // LeafNode* leaf_node = new LeafNode($2.value.m_INT);//?
        // $$.const_variable_node->append_child(leaf_node);
    }
    | CHAR
    {
        // const_variable -> 'letter'.
        $$.type_ptr = pascal_type::TYPE_CHAR;
        $$.value = $1.value;
        if(error_flag)
            break; 
        $$.const_variable_node = new LeafNode($1.value);

    };

num :
    INT_NUM
    {
        // num -> int_num.
        $$.type_ptr = pascal_type::TYPE_INT;
        $$.value = $1.value;
    }
    | REAL_NUM
    {   
        // num -> real_num.
        $$.type_ptr = pascal_type::TYPE_REAL;
        $$.value = $1.value;
    };
type_declarations : 
    {
    if(error_flag)
            break;
        // type_declarations -> empty.
        $$ = new TypeDeclarationsNode();
    }
    | TYPE type_declaration ';'
    {
        if(error_flag)
            break;
        $$ = new TypeDeclarationsNode();
        $$->append_child($2);
        // type_declarations -> type type_declaration.
    };
type_declaration :
    type_declaration ';' ID '=' type
    {
        
        // TODO
        // type_declaration -> type_declaration ; id = type.
        if ($5.main_type == TypeAttr::BASIC) {
            pascal_type::BasicType *basic_type = new pascal_type::BasicType(dynamic_cast<BasicType*>($5.type_ptr)->type());
            if (!table_set_queue.top()->Insert<BasicType>($3.value.get<string>(),basic_type)){
                yyerror(real_ast,"Error: redefinition of type.");
            }
        } else if ($5.main_type == TypeAttr::ARRAY) {
            //pascal_type::ArrayType *array_type = new pascal_type::ArrayType($5.type_ptr,*($5.bounds));
            if (!table_set_queue.top()->Insert<ArrayType>($3.value.get<string>(),dynamic_cast<ArrayType*>($5.type_ptr))){
                yyerror(real_ast,"Error: redefinition of type.");
            } 
        } else if ($5.record_info) {
            //pascal_type::RecordType *record_type = new pascal_type::RecordType(*($5.record_info));
            if (!table_set_queue.top()->Insert<RecordType>($3.value.get<string>(),dynamic_cast<RecordType*>($5.type_ptr))){
                yyerror(real_ast,"Error: redefinition of type.");
            } 
        }

        if(error_flag)
            break;

        $$ = new TypeDeclarationNode(TypeDeclarationNode::GrammarType::MULTIPLE_DECL);
        $$->append_child($1);
        LeafNode *leaf_node = new LeafNode($3.value);
        $$->append_child(leaf_node);
        $$->append_child($5.type_node);
    }
    | ID '=' type
    {
        // TODO!
        // type_declaration -> id = type.
        if ($3.main_type == TypeAttr::BASIC) {
            pascal_type::BasicType *basic_type = new pascal_type::BasicType(dynamic_cast<BasicType*>($3.type_ptr)->type());
            if (!table_set_queue.top()->Insert<BasicType>($1.value.get<string>(),basic_type)){
                yyerror(real_ast,"Error: redefinition of type.");
            } 
        } else if ($3.main_type == TypeAttr::ARRAY) {
            //pascal_type::ArrayType *array_type = new pascal_type::ArrayType($3.array_type_ptr,*($3.bounds));
            if (!table_set_queue.top()->Insert<ArrayType>($1.value.get<string>(),dynamic_cast<ArrayType*>($3.type_ptr))){
                yyerror(real_ast,"Error: redefinition of type.");
            } 
        } else if ($3.record_info) {
            //pascal_type::RecordType *record_type = new pascal_type::RecordType(*($3.record_info));
            if (!table_set_queue.top()->Insert<RecordType>($1.value.get<string>(),dynamic_cast<RecordType*>($3.type_ptr))){
                yyerror(real_ast,"Error: redefinition of type.");
            } 
        }

        if(error_flag)
            break;
        $$ = new TypeDeclarationNode(TypeDeclarationNode::GrammarType::SINGLE_DECL);
        LeafNode *leaf_node = new LeafNode($1.value);
        $$->append_child(leaf_node);
        $$->append_child($3.type_node);
    };
type :
    standrad_type
    {
        // type -> standrad_type.
        $$.main_type = (TypeAttr::MainType)0;
        $$.type_ptr = $1.type_ptr;
        if(error_flag)
            break;
        $$.type_node = new TypeNode(TypeNode::GrammarType::BASIC_TYPE);
        $$.base_type_node = $$.type_node;
        $$.type_node->set_base_type_node($$.type_node);
        $$.type_node->append_child($1.standard_type_node);
    }
    | ARRAY '[' periods ']' OF type
    {
        // TODO
        // type -> array [periods] of stype.
        $$.main_type = (TypeAttr::MainType)1;
        $$.base_type_node = $6.base_type_node;
        $$.bounds = $3.bounds;
        if ($3.bounds){
            $$.type_ptr = new pascal_type::ArrayType($6.type_ptr,*($3.bounds));
        }
        
        if(error_flag)
            break; 
        $$.type_node = new TypeNode(TypeNode::GrammarType::ARRAY);
        $$.type_node->set_base_type_node($6.base_type_node);
        $$.type_node->append_child($3.periods_node);
        $$.type_node->append_child($6.type_node);
    }
    | RECORD record_body END
    {
        // TODO
        $$.main_type = (TypeAttr::MainType)2;
        $$.record_info = $2.record_info;
        if ($2.record_info){
            $$.type_ptr = new pascal_type::RecordType(*($2.record_info));
        } else{
             $$.type_ptr = new pascal_type::RecordType();
        }
        if(error_flag)
            break; 
        $$.type_node = new TypeNode(TypeNode::GrammarType::RECORD_TYPE);
        $$.base_type_node = $$.type_node;
        $$.type_node->append_child($2.record_body_node);
        $$.type_node->set_base_type_node($$.type_node);
        // type -> record record_body end.
    };
record_body :
    {
        // record_body -> empty.
        $$.record_info = nullptr;
        if(error_flag)
            break;
        $$.record_body_node = new RecordBodyNode();
    }
    | var_declaration
    {
        // record_body -> var_declaration.
        $$.record_info = $1.record_info;
        if(error_flag)
            break;
        $$.record_body_node = new RecordBodyNode();
        $$.record_body_node->append_child($1.variable_declaration_node);
    };
standrad_type :
    BASIC_TYPE
    {
        // standrad_type -> int|real|bool|char.
        //std::cout<<"$1.value.get<string>():"<<$1.value.get<string>()<<std::endl;
        string typestr = $1.value.get<string>();
        if (typestr == "integer"){
            $$.type_ptr = pascal_type::TYPE_INT;
        } else if(typestr == "real"){
            $$.type_ptr = pascal_type::TYPE_REAL;
        } else if(typestr == "boolean"){
            $$.type_ptr = pascal_type::TYPE_BOOL;
        } else{
            $$.type_ptr = pascal_type::TYPE_CHAR;
        }
        if(error_flag)
            break;
        $$.standard_type_node = new BasicTypeNode();
        $$.standard_type_node->set_type(dynamic_cast<pascal_type::BasicType*>($$.type_ptr));
    };
periods :
    periods ',' period
    {
        // periods -> periods,period.
        $$.bounds = $1.bounds;
        $$.bounds->push_back(*($3.bound));
        if(error_flag)
            break;
        $$.periods_node = new PeriodsNode();
        $$.periods_node->append_child($1.periods_node);
        $$.periods_node->append_child($3.period_node);
    }
    | period
    {
        // periods -> period.
        // TODO fix with type
        $$.bounds = new std::vector<ArrayType::ArrayBound>();
        $$.bounds->push_back(*($1.bound));
        if(error_flag)
            break;
        $$.periods_node = new PeriodsNode();
        $$.periods_node->append_child($1.period_node);
    };
period :
    const_variable SUBCATALOG const_variable
    {
        // test type ID 
        // period -> const_variable .. const_variable.
        
        int arr_len=0;
        // TODO fix with bound_type
        $$.bound = new pascal_type::ArrayType::ArrayBound();
        if ($1.type_ptr == pascal_type::TYPE_INT&&$3.type_ptr == pascal_type::TYPE_INT){
            arr_len = std::max(0,($3.value - $1.value).get<int>());
            $$.bound-> type_ = pascal_type::TYPE_INT;
            $$.bound->lb_ = $1.value.get<int>();
            $$.bound->ub_ = $3.value.get<int>();
        } else if($1.type_ptr == pascal_type::TYPE_CHAR&&$3.type_ptr == pascal_type::TYPE_CHAR){
            arr_len = std::max(0,(int)($3.value - $1.value).get<char>());
            $$.bound-> type_ = pascal_type::TYPE_CHAR;
            $$.bound->lb_ = int($1.value.get<int>());
            $$.bound->ub_ = int($3.value.get<int>());
        } else {
            yyerror(real_ast,"array bound must be integer or char");
        }
        if(arr_len < 0){
            yyerror(real_ast,"array bound must be positive");
        }
        if(error_flag){
            break;
        }
        $$.period_node =new PeriodNode();
        $$.period_node->set_len(arr_len+1);
        $$.period_node->append_child($1.const_variable_node);
        $$.period_node->append_child($3.const_variable_node);
    };
var_declarations : 

    {
        if(error_flag)
            break;
        // var_declarations -> empty.
        $$ = new VariableDeclarationsNode();
    }
    | VAR var_declaration ';'
    {
        if(error_flag)
            break;
        for (auto i : *($2.record_info)){
            ObjectSymbol *obj = new ObjectSymbol(i.first, i.second,10);//TODO
            if(!table_set_queue.top()->Insert<ObjectSymbol>(i.first,obj)){
                yyerror_var(real_ast,$1.line_num);
                yynote(i.first,table_set_queue.top()->SearchEntry<ObjectSymbol>(i.first)->decl_line());
            }
        }
        // var_declarations -> var var_declaration.
        $$ = new VariableDeclarationsNode();
        $$->append_child($2.variable_declaration_node);
    };
var_declaration :
    var_declaration ';' id_list ':' type 
    {
        if(error_flag)
            break;
        // var_declaration -> var_declaration ; id_list : type.
        $$.record_info = $1.record_info;
        for (auto i : *($3.list_ref)){
            auto res = $$.record_info->insert(make_pair(i.first, $5.type_ptr));
            if (!res.second){
             yyerror(real_ast,"redefinition of variable");
            }
        }
        $$.variable_declaration_node = new VariableDeclarationNode(VariableDeclarationNode::GrammarType::MULTIPLE_DECL,VariableDeclarationNode::ListType::TYPE);
        $$.variable_declaration_node->append_child($1.variable_declaration_node);
        $$.variable_declaration_node->append_child($3.id_list_node);
        $$.variable_declaration_node->append_child($5.type_node);
    }
    | id_list ':' type 
    {
        if(error_flag)
           break;
        $$.record_info = new std::unordered_map<std::string, pascal_type::TypeTemplate*>();
        for (auto i : *($1.list_ref)){
            auto res = $$.record_info->insert(make_pair(i.first, $3.type_ptr));
            if (!res.second){
             yyerror(real_ast,"redefinition of variable");
             }
        }
        // var_declaration -> id : type.
        $$.variable_declaration_node = new VariableDeclarationNode(VariableDeclarationNode::GrammarType::SINGLE_DECL,VariableDeclarationNode::ListType::TYPE);
        $$.variable_declaration_node->append_child($1.id_list_node);
        $$.variable_declaration_node->append_child($3.type_node);
    }
    |var_declaration ';' id_list ':' ID
    {
        if(error_flag)
            break;
        $$.record_info = $1.record_info;
        TypeTemplate *tmp = table_set_queue.top()->SearchEntry<TypeTemplate>($5.value.get<string>());
        if(tmp == nullptr){
            yyerror(real_ast,"undefined type");
        } else {
            for (auto i : *($3.list_ref)){
                auto res = $$.record_info->insert(make_pair(i.first, tmp));
                if (!res.second){
                    yyerror(real_ast,"redefinition of variable");
                }
            }
        }
        $$.variable_declaration_node = new VariableDeclarationNode(VariableDeclarationNode::GrammarType::MULTIPLE_DECL,VariableDeclarationNode::ListType::TYPE);
        $$.variable_declaration_node->append_child($1.variable_declaration_node);
        $$.variable_declaration_node->append_child($3.id_list_node);
        LeafNode *leaf_node = new LeafNode($5.value);
        $$.variable_declaration_node->append_child(leaf_node);
    }
    |id_list ':' ID
    {
        if(error_flag)
                break;
        TypeTemplate *tmp = table_set_queue.top()->SearchEntry<TypeTemplate>($3.value.get<string>());
        if(tmp==nullptr){
            yyerror(real_ast,"undefined type");
        } else {
            $$.record_info = new std::unordered_map<std::string, pascal_type::TypeTemplate*>();
            for (auto i : *($1.list_ref)){
                auto res = $$.record_info->insert(make_pair(i.first, tmp));
                if (!res.second){
                    yyerror(real_ast,"redefinition of variable");
                }
            }
        }
        $$.variable_declaration_node = new VariableDeclarationNode(VariableDeclarationNode::GrammarType::SINGLE_DECL,VariableDeclarationNode::ListType::ID);
        $$.variable_declaration_node->append_child($1.id_list_node);
        LeafNode *leaf_node = new LeafNode($3.value);
        $$.variable_declaration_node->append_child(leaf_node);
    };
subprogram_declarations : 
    {
        if(error_flag)
            break;
        // subprogram_declarations -> empty.
        $$ = new SubprogramDeclarationsNode();
    }
    | subprogram_declarations subprogram_declaration ';'
    {
        if(error_flag)
            break;
        // subprogram_declarations -> subprogram_declarations subprogram_declaration.
        $$ = new SubprogramDeclarationsNode();
        $$->append_child($1);
        $$->append_child($2);
        table_set_queue.pop();        
    };
subprogram_declaration :
    subprogram_head subprogram_body
    {
        if(error_flag)
            break;
        // subprogram_declaration -> subprogram_head program_body.
        $$ = new SubprogramDeclarationNode();
        $$->append_child($1);
        $$->append_child($2);
    };
subprogram_body :
    const_declarations type_declarations var_declarations compound_statement
    {
        if(error_flag)
            break;
        $$ = new SubprogramBodyNode();
        $$->append_child($1);
        $$->append_child($2);
        $$->append_child($3);
        $$->append_child($4);
    };
subprogram_head :
    FUNCTION ID formal_parameter ':' standrad_type ';'
    {
        // subprogram_head -> function id formal_parametert : standrad_type.
        FunctionSymbol* tmp ;
        if($3.parameters){
            tmp = new FunctionSymbol($2.value.get<string>(), $5.type_ptr, $2.line_num, *$3.parameters);
        } else {
            tmp = new FunctionSymbol($2.value.get<string>(), $5.type_ptr, $2.line_num);
        }
        if (!table_set_queue.top()->Insert<FunctionSymbol>($2.value.get<string>(), tmp)){
            yyerror(real_ast,"redefinition of function");
            yynote($2.value.get<string>(),table_set_queue.top()->SearchEntry<FunctionSymbol>($2.value.get<string>())->decl_line());
        } 

        symbol_table::TableSet* now_table_set = new symbol_table::TableSet($2.value.get<string>(), table_set_queue.top());
        table_set_queue.push(now_table_set);
        pstdlibs->Preset(table_set_queue.top()->symbols());
        table_set_queue.top()->Insert<FunctionSymbol>($2.value.get<string>(), tmp);
        if ($3.parameters){
            for (auto i : *($3.parameters)){
                ObjectSymbol *tmp = new ObjectSymbol(i.first, i.second.first, $2.line_num);
                if (i.second.second == FunctionSymbol::PARAM_MODE::REFERENCE){
                    tmp->set_ref(true);
                }
                if(!table_set_queue.top()->Insert<ObjectSymbol>(i.first, tmp)){
                    yyerror(real_ast,"redefinition of variable");
                    yynote(i.first,table_set_queue.top()->SearchEntry<ObjectSymbol>(i.first)->decl_line());
                }
            }
        }
        if(error_flag)
            break;
        $$ = new SubprogramHeadNode(ast::SubprogramHeadNode::GrammarType::FUNCTION);
        LeafNode *leaf_node = new LeafNode($2.value);
        $$->append_child(leaf_node);
        $$->append_child($3.formal_parameter_node);
        $$->append_child($5.standard_type_node);
    }
    | PROCEDURE ID formal_parameter ';'
    {
        // subprogram_head -> procedure id formal_parametert.
        FunctionSymbol* tmp ;
        if($3.parameters){
            tmp = new FunctionSymbol($2.value.get<string>(), nullptr, $2.line_num, *$3.parameters);
        } else {
            tmp = new FunctionSymbol($2.value.get<string>(), nullptr, $2.line_num);
        }
        
        if (!table_set_queue.top()->Insert<FunctionSymbol>($2.value.get<string>(), tmp)){
            yyerror(real_ast,"redefinition of function");
            yynote($2.value.get<string>(),table_set_queue.top()->SearchEntry<FunctionSymbol>($2.value.get<string>())->decl_line());
        } 

        symbol_table::TableSet* now_table_set = new symbol_table::TableSet($2.value.get<string>(),table_set_queue.top());
        table_set_queue.push(now_table_set);
        pstdlibs->Preset(table_set_queue.top()->symbols());
        table_set_queue.top()->Insert<FunctionSymbol>($2.value.get<string>(), tmp);
        if ($3.parameters){
            for (auto i : *($3.parameters)){
                ObjectSymbol *tmp = new ObjectSymbol(i.first, i.second.first, $2.line_num);
                if (i.second.second == FunctionSymbol::PARAM_MODE::REFERENCE){
                    tmp->set_ref(true);
                }
                if(!table_set_queue.top()->Insert<ObjectSymbol>(i.first, tmp)){
                    yyerror(real_ast,"redefinition of variable");
                    yynote(i.first,table_set_queue.top()->SearchEntry<ObjectSymbol>(i.first)->decl_line());
                }
            }
        }
        
        if(error_flag)
            break;
        $$ = new SubprogramHeadNode(ast::SubprogramHeadNode::GrammarType::PROCEDURE);
        LeafNode *leaf_node = new LeafNode($2.value);
        $$->append_child(leaf_node);
        $$->append_child($3.formal_parameter_node);
    };
formal_parameter :
    {   
        // formal_parameter -> empty.
        $$.parameters = nullptr;
        if(error_flag)
            break;
        $$.formal_parameter_node = new FormalParamNode();

    }
    | '(' parameter_lists ')'
    {
        // formal_parameter -> (parameter_lists).
        $$.parameters = $2.parameters;
        if(error_flag)
            break;
        $$.formal_parameter_node = new FormalParamNode();
        $$.formal_parameter_node->append_child($2.param_lists_node);
    };
parameter_lists :
    parameter_lists ';' parameter_list
    {   
        // parameter_lists -> parameter_lists ; parameter_list.
        $$.parameters = $1.parameters;
        $$.parameters->insert($$.parameters->end(), $3.parameters->begin(), $3.parameters->end());
        if(error_flag)
            break;
        $$.param_lists_node = new ParamListsNode(ParamListsNode::GrammarType::MULTIPLE_PARAM_LIST);
        $$.param_lists_node->append_child($1.param_lists_node);
        $$.param_lists_node->append_child($3.param_list_node);
    }
    | parameter_list
    {  
        // parameter_lists -> parameter_list.
        $$.parameters = $1.parameters;
        if(error_flag)
            break;
        $$.param_lists_node = new ParamListsNode(ParamListsNode::GrammarType::SINGLE_PARAM_LIST);
        $$.param_lists_node->append_child($1.param_list_node);
    };
parameter_list :
    var_parameter
    {   
        // parameter_list -> var_parameter.
        $$.parameters = $1.parameters;
        if(error_flag)
            break;
        $$.param_list_node = new ParamListNode();
        $$.param_list_node->append_child($1.var_parameter_node);
    }
    | value_parameter
    {   
        // parameter_list -> value_parameter.
        $$.parameters = $1.parameters;
        if(error_flag)
            break;
        $$.param_list_node = new ParamListNode();
        $$.param_list_node->append_child($1.value_parameter_node);
    };
var_parameter :
    VAR value_parameter
    {   
        // var_parameter -> var value_parameter.
        int para_len = $2.parameters->size();
        for (int i = 0; i < para_len; i++){
            $2.parameters->at(i).second.second = FunctionSymbol::PARAM_MODE::REFERENCE;
        }
        $$.parameters = $2.parameters;
        if(error_flag)
            break;
        $$.var_parameter_node = new VarParamNode();
        $$.var_parameter_node->append_child($2.value_parameter_node);
    };
value_parameter :
    id_list ':' standrad_type
    {   
        // value_parameter -> id_list : standrad_type.
        $$.parameters = new std::vector<std::pair<std::string, std::pair<BasicType*,FunctionSymbol::PARAM_MODE>>>();
        std::pair<BasicType*,FunctionSymbol::PARAM_MODE> tmp($3.type_ptr,FunctionSymbol::PARAM_MODE::VALUE);
        for (auto i : *($1.list_ref)){
            std::pair<std::string, std::pair<BasicType*,FunctionSymbol::PARAM_MODE>> tmp_pair(i.first,tmp);
            $$.parameters->push_back(tmp_pair);
        }
        
        if(error_flag)
            break;
        $$.value_parameter_node = new ValueParamNode();
        $$.value_parameter_node->append_child($1.id_list_node);
        $$.value_parameter_node->append_child($3.standard_type_node);
    };
compound_statement :
    BEGIN_ statement_list END {
        if(error_flag)
            break;
        // compound_statement -> begin statement_list end.
        $$ = new CompoundStatementNode();
        $$->append_child($2);
    };
statement_list :
    statement_list ';' statement
    {
        if(error_flag)
            break;
        // statement_list -> statement_list ; statement.
        $$ = new StatementListNode();
        $$->append_child($1);
        $$->append_child($3);
    } | statement
    {
        if(error_flag)
            break;
        // statement_list -> statement.
        $$ = new StatementListNode();
        $$->append_child($1);
    };
statement:
    variable ASSIGNOP expression
    {   
        // 类型检查
        //此处赋值存在多种情况，结构体、数组等需要之后一一检查
        // statement -> variable assignop expression.
        //基本情况
        if(!($1.type_ptr==TYPE_REAL&&$3.type_ptr==TYPE_INT)&&!is_same($1.type_ptr,$3.type_ptr)){
            yyerror(real_ast,"Type check failed\n");
            yyerror(real_ast,"statement -> variable assignop expression\n");
        }
        std::string func_name = table_set_queue.top()->tag();
        if(error_flag)
            break;
        if(func_name == *$1.name){
            $$ = new StatementNode(StatementNode::GrammarType::FUNC_ASSIGN_OP_EXP);
        }else{
            $$ = new StatementNode(StatementNode::GrammarType::VAR_ASSIGN_OP_EXP);
            if (!$1.is_lvalue){
                yyerror(real_ast,"You can only assign values to lvalues");
            }
        }
        if(error_flag)
            break;
        $$->append_child($1.variable_node);
        $$->append_child($3.expression_node);
    }
    | call_procedure_statement
    {
        if(error_flag)
            break;
        // statement -> call_procedure_statement.
        // TODO check
        $$ = new StatementNode(StatementNode::GrammarType::PROCEDURE_CALL);
        $$->append_child($1);
    }
    | compound_statement
    {
        if(error_flag)
            break;
        // statement -> compound_statement.
        $$ = new StatementNode(StatementNode::GrammarType::COMPOUND_STATEMENT);
        $$->append_child($1);
    }
    | IF expression THEN statement else_part
    {   
        if(error_flag)
            break;
        //类型检查
        if(!is_same($2.type_ptr,TYPE_BOOL)){
            yyerror(real_ast,"Type check failed\n");
            yyerror(real_ast,"IF expression THEN statement else_part\n");
        }
        // statement -> if expression then statement else_part.
        $$ = new StatementNode(StatementNode::GrammarType::IF_STATEMENT);
        $$->append_child($2.expression_node);
        $$->append_child($4);
        $$->append_child($5);
    }
    | CASE expression OF case_body END
    {
        if(error_flag)
            break;
        //类型检查
        if(!is_same($4.type_ptr,TYPE_ERROR)){
            if((!is_same($2.type_ptr,$4.type_ptr))||is_same($2.type_ptr,TYPE_REAL)){
                yyerror(real_ast,"Type check failed\n");
                yyerror(real_ast,"CASE expression OF case_body END\n");
            }
        }
        // statement -> case expression of case_body end.
        $$ = new StatementNode(StatementNode::GrammarType::CASE_STATEMET);
        $$->append_child($2.expression_node);
        $$->append_child($4.case_body_node);
    }
    | WHILE expression DO statement
    {
        if(error_flag)
            break;
        //类型检查
        if(!is_same($2.type_ptr,TYPE_BOOL)){
            yyerror(real_ast,"Type check failed\n");
            yyerror(real_ast,"WHILE expression DO statement\n");
        }
        // statement -> while expression do if_statement_1.
        $$ = new StatementNode(StatementNode::GrammarType::WHILE_STATEMENT);
        $$->append_child($2.expression_node);
        $$->append_child($4);

    } 
    | REPEAT statement_list UNTIL expression
    {
        if(error_flag)
            break;
        //类型检查
        if(!is_same($4.type_ptr,TYPE_BOOL)){
            yyerror(real_ast,"Type check failed\n");
            yyerror(real_ast,"REPEAT statement_list UNTIL expression\n");
        }
        // statement -> repeat statement_list until expression.
        $$ = new StatementNode(StatementNode::GrammarType::REPEAT_STATEMENT);
        $$->append_child($2);
        $$->append_child($4.expression_node);
    }
    | FOR ID ASSIGNOP expression updown expression DO statement
    {
        if(error_flag)
            break;
        //类型检查
        ObjectSymbol *tmp = table_set_queue.top()->SearchEntry<ObjectSymbol>($2.value.get<string>());
        if((!is_basic(tmp->type()))||(!is_same(tmp->type(),$4.type_ptr))){
            yyerror(real_ast,"Type check failed\n");
                yyerror(real_ast,"FOR ID ASSIGNOP expression updown expression DO statement\n");
        }

        if((!is_same($4.type_ptr,$6.type_ptr))||(is_same($4.type_ptr,TYPE_REAL))){
            yyerror(real_ast,"Type check failed\n");
            yyerror(real_ast,"FOR ID ASSIGNOP expression updown expression DO statement\n");
        }
        // statement -> for id assignop expression updown expression do statement.
        $$ = new StatementNode(StatementNode::GrammarType::FOR_STATEMENT);
        LeafNode *id_node = new LeafNode($2.value);
        $$->append_child(id_node);
        $$->append_child($4.expression_node);
        $$->append_child($5);
        $$->append_child($6.expression_node);
        $$->append_child($8);
    }
    | 
    {
        if(error_flag)
            break;
        // statement -> empty.
        $$ = new StatementNode(StatementNode::GrammarType::EPSILON);
    }
    |READ '(' variable_list ')'
    {
        $3.variable_list_node->GetType($3.basic_types);
        if(error_flag)
            break;
        $$ = new StatementNode(StatementNode::GrammarType::READ_STATEMENT);
        $$->append_child($3.variable_list_node);
    }
    |WRITE '(' expression_list ')'
    {
        if(error_flag)
            break;
        if(!$3.expression_list_node->GetType($3.type_ptr_list)){
            yyerror(real_ast,"BasicType is expexted in WRITE\n");
        }
        
        $$ = new StatementNode(StatementNode::GrammarType::WRITE_STATEMENT);
        $$->append_child($3.expression_list_node);
    }
    |WRITELN'(' expression_list ')'
    {
        if(error_flag)
            break;
        if(!$3.expression_list_node->GetType($3.type_ptr_list)){
            yyerror(real_ast,"BasicType is expexted in WRITELN\n");
        }
        $$ = new StatementNode(StatementNode::GrammarType::WRITELN_STATEMENT);
        $$->append_child($3.expression_list_node);
    };

variable_list :
    variable
    { 
        $$.basic_types = new std::vector<BasicType*>();
        if($1.type_ptr != nullptr){
            if ($1.type_ptr->template_type() == TypeTemplate::TYPE::BASIC){
                $$.basic_types->push_back(dynamic_cast<BasicType*>($1.type_ptr));
            } else{
                yyerror(real_ast,"It should be basic type\n");
            }
            
        }
        if(error_flag)
            break;
        $$.variable_list_node = new VariableListNode(VariableListNode::GrammarType::VARIABLE);
        $$.variable_list_node->append_child($1.variable_node);
    } | variable_list ',' variable{
        $$.basic_types = $1.basic_types;
        if($3.type_ptr != nullptr){
            if ($3.type_ptr->template_type() == TypeTemplate::TYPE::BASIC){
                $$.basic_types->push_back(dynamic_cast<BasicType*>($3.type_ptr));
            } else{
                yyerror(real_ast,"It should be basic type\n");
            }
        }
        if(error_flag)
            break;
        $$.variable_list_node = new VariableListNode(VariableListNode::GrammarType::VARIABLE_LIST_VARIABLE);
        $$.variable_list_node->append_child($1.variable_list_node);
        $$.variable_list_node->append_child($3.variable_node);
    };
variable:
    ID id_varparts
    {
        // variable -> id id_varparts.
        ObjectSymbol *tmp = table_set_queue.top()->SearchEntry<ObjectSymbol>($1.value.get<string>());
        
        if(tmp == nullptr) {
            $$.type_ptr = nullptr;
            yyerror(real_ast,"variable not defined");
        } else {
            //类型检查
            // Convert to a detailed type
            $$.is_lvalue = true;
            if (pascal_symbol::ObjectSymbol::SYMBOL_TYPE::CONST == tmp->symbol_type()){
                tmp = dynamic_cast<ConstSymbol*>(tmp);
                $$.is_lvalue = false;
            } else if(pascal_symbol::ObjectSymbol::SYMBOL_TYPE::FUNCTION == tmp->symbol_type()){
                tmp = dynamic_cast<FunctionSymbol*>(tmp);
                $$.is_lvalue = false;
            }
            $$.type_ptr = $2.AccessCheck(tmp->type());
            if($$.type_ptr==nullptr){
                yyerror(real_ast,"Type check failed\n");
                yyerror(real_ast,"variable -> id id_varparts.\n");
            }
            if(tmp->is_ref()){
                $1.value.set("*("+$1.value.get<string>()+")");
            }
            $$.name = new std::string($1.value.get<string>());
        }
        if(error_flag)
            break;
        $$.variable_node = new VariableNode();
        LeafNode *id_node = new LeafNode($1.value);
        $$.variable_node->append_child(id_node);
        $$.variable_node->append_child($2.id_varparts_node);
    };

id_varparts:
    {
        // id_varparts -> empty.
        $$.var_parts = new std::vector<VarParts>();
        if(error_flag)
            break;
        $$.id_varparts_node = new IDVarPartsNode();
    }
    | id_varparts id_varpart
    {
        // id_varparts -> id_varparts id_varpart.
        //if($$.var_parts)
        if($1.var_parts){
            $$.var_parts = $1.var_parts;
        } else {
            $$.var_parts = new std::vector<VarParts>();
        }
        
        $$.var_parts->push_back(*($2.var_part));
        if(error_flag)
            break;
        $$.id_varparts_node = new IDVarPartsNode();
        $$.id_varparts_node->append_child($1.id_varparts_node);
        $$.id_varparts_node->append_child($2.id_varpart_node);
    };

id_varpart:
    '[' expression_list ']'
    {   
        // id_varpart -> [expression_list].
        $$.var_part= new VarParts();
        $$.var_part->flag = 0;//数组
        $$.var_part->subscript = $2.type_ptr_list;
        if(error_flag)
            break;
        $$.id_varpart_node = new IDVarPartNode(IDVarPartNode::GrammarType::EXP_LIST);
        $$.id_varpart_node->append_child($2.expression_list_node);
    }
    | '.' ID
    {
        // id_varpart -> .id.
        $$.var_part= new VarParts();
        $$.var_part->flag = 1;//结构体
        $$.var_part->name = $2.value.get<string>();
        if(error_flag)
            break;
        $$.id_varpart_node = new IDVarPartNode(IDVarPartNode::GrammarType::_ID);
        LeafNode *id_node = new LeafNode($2.value);
        $$.id_varpart_node->append_child(id_node);
    };
else_part:
    {
        if(error_flag)
            break;
        // else_part -> empty.
        $$ = new ElseNode(ElseNode::GrammarType::EPSILON);
    }
    | ELSE statement 
    {
        if(error_flag)
            break;
        // else_part -> else statement.
        $$ = new ElseNode(ElseNode::GrammarType::ELSE_STATEMENT);
        $$->append_child($2);
    } ;
case_body:
    {
        // case_body -> empty.
        $$.type_ptr= nullptr;
        if(error_flag)
            break;
        $$.case_body_node = new CaseBodyNode();
    }
    | branch_list
    {
        // case_body -> branch_list.
        $$.type_ptr = $1.type_ptr;
        if(error_flag)
            break;
        $$.case_body_node = new CaseBodyNode();
        $$.case_body_node->append_child($1.branch_list_node);
    };
branch_list:
    branch_list ';' branch
    {
        // branch_list -> branch_list branch.
        //todo 检查类型是否一致
        if(error_flag)
            break;        //对于某个branch_list，要求其内含的所有branch类型都一致，不需要存值
        if($1.type_ptr!=$3.type_ptr){
            yyerror(real_ast,"Type check failed\n");
            yyerror(real_ast,"branch_list -> branch_list branch.\n");
        }
        $$.type_ptr = $1.type_ptr;

        $$.branch_list_node = new BranchListNode();
        $$.branch_list_node->append_child($1.branch_list_node);
        $$.branch_list_node->append_child($3.branch_node);
    }
    | branch
    {
        // branch_list -> branch.
        $$.type_ptr = $1.type_ptr;
        if(error_flag)
            break;
        $$.branch_list_node = new BranchListNode();
        $$.branch_list_node->append_child($1.branch_node);
    };
branch:
    const_list ':' statement
    {
        // branch -> const_list : statement.
        $$.type_ptr = $1.type_ptr;
        if(error_flag)
            break;
        $$.branch_node = new BranchNode();
        $$.branch_node->append_child($1.const_list_node);
        $$.branch_node->append_child($3);
    };
const_list:
    const_list ',' const_variable
    {
        // const_list -> const_list , const_variable.
        if($1.type_ptr != $3.type_ptr) {
           yyerror(real_ast,"const_list type not match");
        }
        $$.type_ptr = $1.type_ptr;
        if(error_flag)
            break;
        $$.const_list_node = new ConstListNode();
        $$.const_list_node->append_child($1.const_list_node);
        $$.const_list_node->append_child($3.const_variable_node);
    }
    | const_variable
    {
        // const_list -> const_variable.
        $$.type_ptr = $1.type_ptr;
        if(error_flag)
            break;
        $$.const_list_node = new ConstListNode();
        $$.const_list_node->append_child($1.const_variable_node);
    };
updown:
    TO
    {
        if(error_flag)
            break;
        // updown -> to.
        $$ = new UpdownNode(true);
    }
    | DOWNTO
    {
        if(error_flag)
            break;
        // updown -> downto.
        $$ = new UpdownNode(false);
    };
call_procedure_statement:
    ID '(' expression_list ')'
    {
        //类型检查
        // call_procedure_statement -> id (expression_list).
        FunctionSymbol *tmp = table_set_queue.top()->SearchEntry<FunctionSymbol>($1.value.get<string>());
        if(tmp == nullptr) {
            yyerror(real_ast,"call_procedure_statement: no such procedure");
        }
        if(!tmp->AssertParams(*($3.type_ptr_list),*($3.is_lvalue_list))){
            yyerror(real_ast,"Type check failed\n");
            yyerror(real_ast,"call_procedure_statement -> ID '(' expression_list ')'\n");
        }
        if(error_flag)
            break;
        $$ = new ProcedureCallNode(ProcedureCallNode::GrammarType::ID_EXP_LIST);
        LeafNode *id_node = new LeafNode($1.value);
        $$->append_child(id_node);
        $$->append_child($3.expression_list_node);
    };
    | ID
    {   
        //类型检查
        // call_procedure_statement -> id.
        ObjectSymbol *tmp = table_set_queue.top()->SearchEntry<ObjectSymbol>($1.value.get<string>());
        if(tmp == nullptr) {
            yyerror(real_ast,"call_procedure_statement: no such procedure\n");
        }
        if(error_flag)
            break;
        $$ = new ProcedureCallNode(ProcedureCallNode::GrammarType::ID);
        LeafNode *id_node = new LeafNode($1.value);
        $$->append_child(id_node);
    };
expression_list:
    expression_list ',' expression
    {
        //类型检查 检查是否为INT or CHAR???
        $$.type_ptr_list = $1.type_ptr_list;
        $$.type_ptr_list->push_back($3.type_ptr);
        $$.is_lvalue_list = $1.is_lvalue_list;
        $$.is_lvalue_list->push_back($3.is_lvalue);
        // expression_list -> expression_list , expression.
        if(error_flag)
            break;
        $$.expression_list_node = new ExpressionListNode((ExpressionListNode::GrammarType)1);
        $$.expression_list_node->append_child($1.expression_list_node);
        $$.expression_list_node->append_child($3.expression_node);
    }
    | expression
    {
        //类型检查 检查是否为INT or CHAR  ???  
        //这里应该是做不了的，但如果在声明的时候就有检查应该就不必做
        $$.type_ptr_list = new std::vector<pascal_type::TypeTemplate*>();
        $$.type_ptr_list->push_back($1.type_ptr);
        $$.is_lvalue_list = new std::vector<bool>();
        $$.is_lvalue_list->push_back($1.is_lvalue);
        // expression_list -> expression.
        if(error_flag)
            break;
        $$.expression_list_node = new ExpressionListNode((ExpressionListNode::GrammarType)0);
        $$.expression_list_node->append_child($1.expression_node);
    };
expression:
    simple_expression RELOP simple_expression
    {
        // 类型检查
        //从这里开始进行运算检查
        // expression -> simple_expression relop simple_expression.
        if((!is_basic($1.type_ptr))||(!is_basic($3.type_ptr))){
            yyerror(real_ast,"Type check failed. Complex type in basic operation.\n");
        }
        auto result=compute((BasicType*)$1.type_ptr, (BasicType*)$3.type_ptr, $2.value.get<string>());
        if(result==TYPE_ERROR){
            yyerror(real_ast,"Type check failed\n");
            yyerror(real_ast,"expression -> simple_expression relop simple_expression\n");
        }
        $$.is_lvalue = false;
        $$.type_ptr = result;
        
        std::string relop = $2.value.get<string>();
        if($2.value.get<string>() == "<>") {
            relop = "!=";
        }
        if(error_flag)
            break;
        $$.expression_node = new ExpressionNode();
        $$.expression_node->append_child($1.simple_expression_node);
        LeafNode *relop_node = new LeafNode(ConstValue(relop));
        $$.expression_node->append_child(relop_node);
        $$.expression_node->append_child($3.simple_expression_node);
    }
    | simple_expression '=' simple_expression
    {
        // 类型检查
        if((!is_basic($1.type_ptr))||(!is_basic($3.type_ptr))){
            yyerror(real_ast,"Type check failed. Complex type in basic operation.\n");
        }
        auto result=compute((BasicType*)$1.type_ptr, (BasicType*)$3.type_ptr, "=");
        
        if(result==TYPE_ERROR){
            yyerror(real_ast,"Type check failed\n");
            yyerror(real_ast,"expression -> simple_expression '=' simple_expression\n");
        }
        $$.is_lvalue = false;
        $$.type_ptr = result;

        if(error_flag)
            break;
        $$.expression_node = new ExpressionNode();
        $$.expression_node->append_child($1.simple_expression_node);
        LeafNode *relop_node = new LeafNode(ConstValue("=="));
        $$.expression_node->append_child(relop_node);
        $$.expression_node->append_child($3.simple_expression_node);
    }
    | simple_expression
    {
        // expression -> simple_expression.
        $$.type_ptr = $1.type_ptr;
        $$.is_lvalue = $1.is_lvalue;
        //std::cout<<$$.type_ptr<<std::endl;
        if(error_flag)
            break;
        if($$.type_ptr && $$.type_ptr->template_type() == pascal_type::TypeTemplate::TYPE::ARRAY) {
            $$.expression_node = new ExpressionNode(ExpressionNode::TargetType::VAR_ARRAY);
        } else {
            $$.expression_node = new ExpressionNode();
        }
        
        $$.expression_node->append_child($1.simple_expression_node);
    }| str_expression
    {
        // expression -> str_expression.
        $$.type_ptr = $1.type_ptr;
        $$.length = $1.length;
        $$.is_lvalue = false;
        if(error_flag)
            break;
        $$.expression_node = new ExpressionNode(ExpressionNode::TargetType::CONST_STRING);
        $$.expression_node->append_child($1.str_expression_node);
    };

str_expression :
    STRING_ {
        // str_expression -> string.
        $$.type_ptr = pascal_type::TYPE_STRINGLIKE;
        $$.length = $1.value.get<string>().length();
        $$.is_lvalue = false;
        if(error_flag)
            break;
        $$.str_expression_node = new StrExpressionNode();
        LeafNode *string_node = new LeafNode($1.value);
        $$.str_expression_node->append_child(string_node);
    } | str_expression PLUS STRING_ {
        // str_expression -> str_expression + string.
        $$.type_ptr = pascal_type::TYPE_STRINGLIKE;
        $$.length = $1.length + $3.value.get<string>().length();
        $$.is_lvalue = false;
        if(error_flag)
            break;
        $$.str_expression_node = new StrExpressionNode();
        $$.str_expression_node->append_child($1.str_expression_node);
        LeafNode *string_node = new LeafNode($3.value);
        $$.str_expression_node->append_child(string_node);
    };
simple_expression:
    term
    {   
        // simple_expression -> term.
        $$.type_ptr = $1.type_ptr;
        $$.is_lvalue = $1.is_lvalue;
        if(error_flag)
            break;
        $$.simple_expression_node = new SimpleExpressionNode();
        $$.simple_expression_node->append_child($1.term_node);
    }
    |PLUS term
    {
        // simple_expression -> + term.

        if(!is_basic($2.type_ptr)){
            yyerror(real_ast,"Type check failed\n");
            yyerror(real_ast,"simple_expression -> + term\n");
        }
        auto result=compute((BasicType*)$2.type_ptr, "+");
        
        if(result==TYPE_ERROR){
            yyerror(real_ast,"Type check failed\n");
            yyerror(real_ast,"simple_expression -> + term\n");
        }
        $$.is_lvalue = false;
        $$.type_ptr = result;

        if(error_flag)
            break;
        $$.simple_expression_node = new SimpleExpressionNode();
        LeafNode *plus_node = new LeafNode(ConstValue("+"));
        $$.simple_expression_node->append_child(plus_node);
        $$.simple_expression_node->append_child($2.term_node);
    }
    |UMINUS term
    {
        // simple_expression -> - term.
        if(!is_basic($2.type_ptr)){
            yyerror(real_ast,"Type check failed\n");
            yyerror(real_ast,"simple_expression -> - term\n");
        }
        auto result=compute((BasicType*)$2.type_ptr, "-");
        
        if(result==TYPE_ERROR){
            yyerror(real_ast,"Type check failed\n");
            yyerror(real_ast,"simple_expression -> - term\n");
        }
        $$.is_lvalue = false;
        $$.type_ptr = result;
        if(error_flag)
            break;
        $$.simple_expression_node = new SimpleExpressionNode();
        LeafNode *minus_node = new LeafNode(ConstValue("-"));
        $$.simple_expression_node->append_child(minus_node);
        $$.simple_expression_node->append_child($2.term_node);
    }
    | simple_expression ADDOP term
    {
        // simple_expression -> simple_expression or term.
        if($1.type_ptr!=$3.type_ptr){
            yyerror(real_ast,"Type check failed\n");
            yyerror(real_ast,"simple_expression -> simple_expression or term\n");
        }
        $$.is_lvalue = false;
        $$.type_ptr = $1.type_ptr;

        if(error_flag)
            break;
        $$.simple_expression_node = new SimpleExpressionNode();
        $$.simple_expression_node->append_child($1.simple_expression_node);
        LeafNode *addop_node = new LeafNode(ConstValue("||"));
        $$.simple_expression_node->append_child(addop_node);
        $$.simple_expression_node->append_child($3.term_node);
    }
    | simple_expression PLUS term
    { 
        // 类型检查
        // simple_expression -> simple_expression + term.
        $$.is_lvalue = false;
        if(error_flag)
            break;
        if((!is_basic($1.type_ptr))||(!is_basic($3.type_ptr))){
            yyerror(real_ast,"Type check failed. Complex type in basic operation.\n");
        }
        auto result=compute((BasicType*)$1.type_ptr, (BasicType*)$3.type_ptr,"+");
        if(result==TYPE_ERROR){
            yyerror(real_ast,"Type check failed\n");
            yyerror(real_ast,"expression -> simple_expression '+' simple_expression\n");
        }
        $$.type_ptr = result;

        $$.simple_expression_node = new SimpleExpressionNode();
        $$.simple_expression_node->append_child($1.simple_expression_node);
        LeafNode *plus_node = new LeafNode(ConstValue("+"));
        $$.simple_expression_node->append_child(plus_node);
        $$.simple_expression_node->append_child($3.term_node);
    }
    | simple_expression UMINUS term
    {
        $$.is_lvalue = false;
        if(error_flag)
            break;
        // 类型检查
        // simple_expression -> simple_expression - term.
        if((!is_basic($1.type_ptr))||(!is_basic($3.type_ptr))){
            yyerror(real_ast,"Type check failed. Complex type in basic operation.\n");
        }
        auto result=compute((BasicType*)$1.type_ptr, (BasicType*)$3.type_ptr,"-");
        if(result==TYPE_ERROR){
            yyerror(real_ast,"Type check failed\n");
            yyerror(real_ast,"expression -> simple_expression '-' simple_expression\n");
        }
        $$.type_ptr = result;

        $$.simple_expression_node = new SimpleExpressionNode();
        $$.simple_expression_node->append_child($1.simple_expression_node);
        LeafNode *minus_node = new LeafNode(ConstValue("-"));
        $$.simple_expression_node->append_child(minus_node);
        $$.simple_expression_node->append_child($3.term_node);
    };
term:
    factor
    {   
        // term -> factor.
        $$.type_ptr = $1.type_ptr;
        $$.is_lvalue = $1.is_lvalue;
        if(error_flag)
            break;
        $$.term_node = new TermNode();
        $$.term_node->append_child($1.factor_node);
    }
    | term MULOP factor
    {  
        // term -> term mulop factor.
        // 类型检查
        if((!is_basic($1.type_ptr))||(!is_basic($3.type_ptr))){
            yyerror(real_ast,"Type check failed. Complex type in basic operation.\n");
        }
        auto result=compute((BasicType*)$1.type_ptr, (BasicType*)$3.type_ptr,$2.value.get<string>());
        if(result==TYPE_ERROR){
            yyerror(real_ast,"Type check failed\n");
            yyerror(real_ast,"term -> term mulop factor\n");
        }
        $$.is_lvalue = false;
        $$.type_ptr = result;
        
        std::string mulop = $2.value.get<string>();
        if(mulop == "/" && !error_flag){
            $1.term_node->set_op_div(true);
        } else if(mulop == "div"){
            mulop = "/";
        } else if (mulop == "mod"){
            mulop = "%";
        } else if (mulop == "and"){
            mulop = "&&";
        }
        if(error_flag)
            break;
        $$.term_node = new TermNode();
        $$.term_node->append_child($1.term_node);
        LeafNode *mulop_node = new LeafNode(ConstValue(mulop));
        $$.term_node->append_child(mulop_node);
        $$.term_node->append_child($3.factor_node);
    };
factor:
    unsigned_const_variable
    {   
        // factor -> unsigned_const_variable.
        $$.type_ptr = $1.type_ptr;
        $$.is_lvalue = false;
        if(error_flag)
            break;
        $$.factor_node = new FactorNode(FactorNode::GrammarType::UCONST_VAR);
        $$.factor_node->append_child($1.unsigned_constant_var_node);
    }
    | variable
    {   
        // factor -> variable.
        $$.type_ptr = $1.type_ptr;
        $$.is_lvalue = $1.is_lvalue;
        if(error_flag)
            break;
        $$.factor_node = new FactorNode(FactorNode::GrammarType::VARIABLE);
        $$.factor_node->append_child($1.variable_node);
    }
    |ID '(' expression_list ')'
    {
        // factor -> id (expression_list).
        // 类型检查
        FunctionSymbol *tmp = table_set_queue.top()->SearchEntry<FunctionSymbol>($1.value.get<string>());
        if(tmp == nullptr) {
            yyerror(real_ast,"factor -> no such procedure\n");
        }
        if(!tmp->AssertParams(*($3.type_ptr_list),*($3.is_lvalue_list))){
            yyerror(real_ast,"Type check failed\n");
            yyerror(real_ast,"call_procedure_statement -> ID '(' expression_list ')'\n");
        }
        $$.is_lvalue = false;
        $$.type_ptr = tmp->type();
        if(error_flag)
            break;
        $$.factor_node = new FactorNode(FactorNode::GrammarType::ID_EXP_LIST);
        LeafNode *id_node = new LeafNode($1.value);
        $$.factor_node->append_child(id_node);
        $$.factor_node->append_child($3.expression_list_node);

    }
    | '(' expression ')'
    {
        // factor -> (expression).
        $$.type_ptr = $2.type_ptr;
        $$.is_lvalue = false;
        if(error_flag)
            break;
        $$.factor_node = new FactorNode(FactorNode::GrammarType::EXP);
        $$.factor_node->append_child($2.expression_node);
    }
    | NOT factor
    {   
        // factor -> not factor.
        // 类型检查
        if(!is_basic($2.type_ptr)){
            yyerror(real_ast,"Type check failed\n");
            yyerror(real_ast,"factor -> not factor\n");
        }
        auto result=compute((BasicType*)$2.type_ptr, "not");
        
        if(result==TYPE_ERROR){
            yyerror(real_ast,"Type check failed\n");
            yyerror(real_ast,"factor -> not factor\n");
        }
        $$.is_lvalue = false;
        $$.type_ptr = result;

        if(error_flag)
            break;
        $$.factor_node = new FactorNode(FactorNode::GrammarType::NOT);
        $$.factor_node->append_child($2.factor_node);
    };
unsigned_const_variable :
    num
    {
        // unsigned_const_variable -> num
        $$.type_ptr = $1.type_ptr;
        if(error_flag)
            break;
        LeafNode *num_node = new LeafNode($1.value);
        $$.unsigned_constant_var_node = new UnsignConstVarNode();
        //$$.unsigned_constant_var_node->append_child($1.const_variable_node);

//        if($1.type_ptr==pascal_type::TYPE_INT){
//            num_node = new LeafNode($1.value.m_INT);
//        } else {
//            num_node = new LeafNode($1.value.m_REAL);
//        }
        $$.unsigned_constant_var_node->append_child(num_node);
    };
    | CHAR
    {
        // unsigned_const_variable -> 'LETTER'
        $$.type_ptr = pascal_type::TYPE_CHAR;
        if(error_flag)
            break;
        $$.unsigned_constant_var_node = new UnsignConstVarNode();
        LeafNode *char_node = new LeafNode($1.value);
        $$.unsigned_constant_var_node->append_child(char_node);
    }
    |TRUE
    {
        // unsigned_const_variable -> true
        $$.type_ptr = pascal_type::TYPE_BOOL;
        if(error_flag)
            break;
        $$.unsigned_constant_var_node = new UnsignConstVarNode();
        LeafNode *true_node = new LeafNode(ConstValue(true));
        $$.unsigned_constant_var_node->append_child(true_node);
    }
    | FALSE
    {   
        // unsigned_const_variable -> false
        $$.type_ptr = pascal_type::TYPE_BOOL;
        if(error_flag)
            break;
        $$.unsigned_constant_var_node = new UnsignConstVarNode();
        LeafNode *false_node = new LeafNode(ConstValue(false));
        $$.unsigned_constant_var_node->append_child(false_node);
    };

/*---------------.
| Error handler  |
`---------------*/
<<<<<<< HEAD
=======
program:error
    {
        fprintf(stderr,"\033[01;31m error\033[0m : %s\n","There are unrecoverable errors. Please check the code carefully!");
        while (yychar != YYEOF){
            yychar = yylex();
        }
        real_ast->set_root(nullptr);
        error_flag =1;
    };

program_head:  error  
    {
        location_pointer_refresh();
        new_line_flag=false;
        if(yychar==ID)
            yyerror(real_ast,"Every program must begin with the symbol program!");
        else
            yyerror(real_ast,"unknown error!");
        while (new_line_flag==false && yychar!= YYEOF){
            yychar = yylex();
        }
        fprintf(stderr,"%d:\t| %s\n",line_count-1,last_line_info.c_str());
        fprintf(stderr,"\t| %s",location_pointer);
    };
program_head: PROGRAM error
    {
        location_pointer_refresh();
        new_line_flag=false;
        if(yychar==';')
            yyerror(real_ast,"An identifier is expected.");
        else
            yyerror(real_ast,"unknown error!");
        while (new_line_flag==false && yychar!= YYEOF){
            yychar = yylex();
        }
        fprintf(stderr,"%d:\t| %s\n",line_count-1,last_line_info.c_str());
        fprintf(stderr,"\t| %s",location_pointer);
    };     

program_body: error
    {

    };

const_declarations: CONST error
    {

    };

type_declarations: TYPE error
    {

    };

var_declarations: VAR error
    {

    };

subprogram_declaration: FUNCTION error
    {

    };

subprogram_declaration: PROCEDURE error
    {

    };  

statement : error
    {

    };
>>>>>>> cb5a8fbc
/* A colon is expected. In declarations, the colon is followed by a type.*/
var_declaration:
    var_declaration ';' id_list error type_or_ID
    {
        yyerror(real_ast, "A colon is expected. In declarations, the colon is followed by a type.");
    }
    | var_declaration ';' error ':' type_or_ID
    {
        yyerror(real_ast, "An identifier is expected.");
    }
    | error ':' type_or_ID
    {
        yyerror(real_ast, "An identifier is expected.");
    }
    | id_list error type_or_ID
    {
        yyerror(real_ast, "A colon is expected. In declarations, the colon is followed by a type.");
    };
type_or_ID:
    type
    |ID;

/* The symbol of is expected.*/
statement:
    CASE error END
    {
        yyerror(real_ast,"The symbol of is expected");
    };
type:
    ARRAY '[' periods ']' error type
    {
        yyerror(real_ast,"The symbol of is expected");
    };

/* An opening parenthesis is expected.*/
program_head: PROGRAM ID error ';'
    {
        yyerror(real_ast,"An opening parenthesis is expected.");
    };
// formal_parameter: error ')'
//     {
//         yyerror(real_ast,"An opening parenthesis is expected.");
//     };
statement:
    READ error variable_list ')'
    {
        yyerror(real_ast,"An opening parenthesis is expected.");
    }
    | WRITE error expression_list ')'
    {
        yyerror(real_ast,"An opening parenthesis is expected.");
    }
    | WRITELN error expression_list ')'
    {
        yyerror(real_ast,"An opening parenthesis is expected.");
    };
// factor:error expression ')'
//      {
//           yyerror(real_ast,"An opening parenthesis is expected.");
//      }
   | ID error ')'
   {
       yyerror(real_ast,"An opening parenthesis is expected.");
   }
    ;

    /* An opening bracket is expected ([).*/
type: ARRAY error periods ']' OF type
    {
        yyerror(real_ast,"An opening bracket is expected ([).");
    };

    /* A closing bracket is expected (]).*/
type: ARRAY '[' periods error OF type
    {
        yyerror(real_ast,"An closing bracket is expected (]).");
    };
// id_varpart: '[' expression_list error
//     {
//        yyerror(real_ast,"An closing bracket is expected (]).");
//     };

    /* A dot is expected at the end of the program. Check corresponding begin and end symbols!*/
program: program_head program_body error
    {
        table_set_queue.push(top_table_set);
        pstdlibs->Preset(table_set_queue.top()->symbols());
        yyerror(real_ast,"A dot is expected at the end of the program. Check corresponding begin and end symbols!");
    };

    /* Every program must begin with the symbol program.*/
program_head: error ID '(' id_list ')' ';'
    {
        table_set_queue.push(top_table_set);
        pstdlibs->Preset(table_set_queue.top()->symbols());
        yyerror(real_ast,"Every program must begin with the symbol program.");
    };

    /* The symbol then is expected.*/
// statement: IF error statement else_part
//     {
//         yyerror(real_ast,"The symbol then is expected.");
//     };
    /* The symbol until is expected.*/
// statement: REPEAT statement_list error expression
//     {
//         yyerror(real_ast,"The symbol until is expected.");
//     };

    /* The symbol do is expected.*/
statement: WHILE error statement
    {
        yyerror(real_ast,"The symbol do is expected.");
    }
    | FOR ID ASSIGNOP expression updown error statement
    {
        yyerror(real_ast,"The symbol do is expected.");
    };

    /* The symbol to (or downto) is expected.*/
statement: FOR ID ASSIGNOP error expression DO statement
    {
        yyerror(real_ast,"The symbol to (or downto) is expected.");
    };

    /* The symbol begin is expected.*/
// compound_statement: error statement_list END
//     {
//         yyerror(real_ast,"The symbol begin is expected.");
//     };

    /* The symbol and is expected.*/

    /* The symbol := is expected. */
statement: FOR ID error expression updown expression DO statement
    {
        yyerror(real_ast,"The symbol := is expected.");
    };

statement: ID error ';'
    {
        yychar = ';';
        yyerror(real_ast,"Syntax error, ';' expected .");
    }
    | error ';'
    {
        yychar = ';';
        yyerror(real_ast,"Syntax error, ';' expected .");
    };

%%
 

void yyerror(ast::AST* real_ast,const char *msg){
<<<<<<< HEAD
    // if(strcmp(msg,"syntax error")==0)
    //     return;
    fprintf(stderr,"%d:\033[01;31m \terror\033[0m : %s\n", line_count, msg);
    fprintf(stderr,"%d:\t|\t%s\n",line_count,cur_line_info.c_str());    
=======
if(!yydebug)
    if(strcmp(msg,"syntax error")==0)
        return;

    fprintf(stderr,"%d,%ld:\033[01;31m \terror\033[0m : %s\n", line_count,cur_line_info.size(),msg);
        
>>>>>>> cb5a8fbc
    error_flag = 1;
    real_ast->set_root(nullptr);
}

void yynote(std::string msg ,int line){
    fprintf(stderr,"%d:\033[01;32m \tnote\033[0m : previous definition of \"%s\" was here\n", line, msg.c_str());
}

void yyerror_var(ast::AST* real_ast,int line){
    fprintf(stderr,"%d:\033[01;31m \terror\033[0m : %s\n", line, "redifinition of variable");
    error_flag = 1;
    real_ast->set_root(nullptr);
}

void location_pointer_refresh(){
    auto length = cur_line_info.size()-yyleng;
    memset(location_pointer,' ',length);
    location_pointer[length]='^';
    location_pointer[length+1]='\n';
}
// int main(){
//     AST *real_ast = new AST();
//     if(!yyparse(real_ast)&&error_flag){
//         printf("successful analysis\n");
//         Compiler compiler;
//         compiler.Compile(real_ast,"basic_test");
//     }
// }

int yywrap(){
    return 1;
}<|MERGE_RESOLUTION|>--- conflicted
+++ resolved
@@ -9,11 +9,8 @@
     void yyerror(const char *s);
     extern int yylex(void);
     extern int line_count;
-<<<<<<< HEAD
-=======
     extern bool new_line_flag;
     extern int yyleng;
->>>>>>> cb5a8fbc
 }
 extern std::string cur_line_info;
 extern std::string last_line_info;
@@ -1744,8 +1741,6 @@
 /*---------------.
 | Error handler  |
 `---------------*/
-<<<<<<< HEAD
-=======
 program:error
     {
         fprintf(stderr,"\033[01;31m error\033[0m : %s\n","There are unrecoverable errors. Please check the code carefully!");
@@ -1819,7 +1814,6 @@
     {
 
     };
->>>>>>> cb5a8fbc
 /* A colon is expected. In declarations, the colon is followed by a type.*/
 var_declaration:
     var_declaration ';' id_list error type_or_ID
@@ -1974,19 +1968,12 @@
  
 
 void yyerror(ast::AST* real_ast,const char *msg){
-<<<<<<< HEAD
-    // if(strcmp(msg,"syntax error")==0)
-    //     return;
-    fprintf(stderr,"%d:\033[01;31m \terror\033[0m : %s\n", line_count, msg);
-    fprintf(stderr,"%d:\t|\t%s\n",line_count,cur_line_info.c_str());    
-=======
 if(!yydebug)
     if(strcmp(msg,"syntax error")==0)
         return;
 
     fprintf(stderr,"%d,%ld:\033[01;31m \terror\033[0m : %s\n", line_count,cur_line_info.size(),msg);
         
->>>>>>> cb5a8fbc
     error_flag = 1;
     real_ast->set_root(nullptr);
 }
