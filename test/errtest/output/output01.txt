<<<<<<< HEAD
4,12:\terror : redefinition of variable
4:\t|\t  x: integer
=======
1,8: \terror : An identifier is expected.
1:\t| program;
\t|        ^
>>>>>>> 173f117f
<|MERGE_RESOLUTION|>--- conflicted
+++ resolved
@@ -1,8 +1,3 @@
-<<<<<<< HEAD
-4,12:\terror : redefinition of variable
-4:\t|\t  x: integer
-=======
 1,8: \terror : An identifier is expected.
 1:\t| program;
-\t|        ^
->>>>>>> 173f117f
+\t|        ^