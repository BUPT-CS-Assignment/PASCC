//
// Created by jianxff on 2023/3/27.
//

#include "symbol.h"
#include "type.h"
#include <cstdio>
using namespace pascal_type;
using std::string;
using std::vector;

namespace pascal_symbol {

FunctionSymbol::FunctionSymbol(std::string name, pascal_type::BasicType *return_type, int decl_line,
                               const std::vector<Parameter> &params)
    : ObjectSymbol(name, return_type, decl_line), params_(params) {
  for(int i = 0; i < params.size(); i++) {
    param_map_[params[i].first] = i;
  }
}

FunctionSymbol::FunctionSymbol(std::string name, pascal_type::BasicType *return_type, int decl_line)
    : ObjectSymbol(name, return_type, decl_line) {}

bool FunctionSymbol::InsertParam(Parameter &p) {
  auto ptr = param_map_.find(p.first);
  if(ptr == param_map_.end()) {
    params_.emplace_back(p);
    param_map_[p.first] = params_.size() - 1;
    return true;
  } else {
    return false;
  }
}

FunctionSymbol::ParamType* FunctionSymbol::operator[](std::string name) {
  auto ptr = param_map_.find(name);
  if(ptr == param_map_.end()) {
    return nullptr;
  } else {
    return &(params_[ptr->second].second);
  }
}

bool FunctionSymbol::IsReference(std::string name) {
  auto ptr = (*this)[name];
  if(ptr == nullptr) {
    return false;
  } else {
    return ptr->second == PARAM_MODE::REFERENCE;
  }
}

<<<<<<< HEAD
bool FunctionSymbol::AssertParams(const vector<TypeTemplate *> &params_in) {
  //   std::cout << params_in.size() << std::endl;
  //   std::cout << params_.size() << std::endl;
  // BUGGY
  if (params_in.size() != params_.size()/2) {
=======
bool FunctionSymbol::AssertParams(const vector<TypeTemplate*>& params_in){
  if (params_in.size() != params_.size()) {
>>>>>>> 915ca789
    return false;
  }

  for (int i = 0; i < params_in.size(); i++) {
    // assert parameter type
    if (params_in[i] != params_[2*i].second.first) {
    //    std::cout << params_in[i] << params_[i].second.first << std::endl;
      return false;
    }
  }
  return true;
}
}<|MERGE_RESOLUTION|>--- conflicted
+++ resolved
@@ -51,16 +51,8 @@
   }
 }
 
-<<<<<<< HEAD
-bool FunctionSymbol::AssertParams(const vector<TypeTemplate *> &params_in) {
-  //   std::cout << params_in.size() << std::endl;
-  //   std::cout << params_.size() << std::endl;
-  // BUGGY
-  if (params_in.size() != params_.size()/2) {
-=======
 bool FunctionSymbol::AssertParams(const vector<TypeTemplate*>& params_in){
   if (params_in.size() != params_.size()) {
->>>>>>> 915ca789
     return false;
   }
 
